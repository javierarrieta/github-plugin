--- conflicted
+++ resolved
@@ -34,25 +34,17 @@
         Pattern.compile("https?://([^/]+)/([^/]+)/([^/]+)\\.git"),
         Pattern.compile("git://([^/]+)/([^/]+)/([^/]+)\\.git"),
         Pattern.compile("ssh://git@([^/]+)/([^/]+)/([^/]+)\\.git"),
-<<<<<<< HEAD
 	/**
 	 * The second set of patterns extract the host, owner and repository names
 	 * from all other URLs. Note that these patterns must be processed *after*
 	 * the first set, to avoid any '.git' suffix that may be present being included
 	 * in the repository name.
 	 */
-        Pattern.compile("git@(.+):([^/]+)/([^/]+)"),
-        Pattern.compile("https?://[^/]+@([^/]+)/([^/]+)/([^/]+)"),
-        Pattern.compile("https?://([^/]+)/([^/]+)/([^/]+)"),
-        Pattern.compile("git://([^/]+)/([^/]+)/([^/]+)"),
-        Pattern.compile("ssh://git@([^/]+)/([^/]+)/([^/]+)")
-=======
         Pattern.compile("git@(.+):([^/]+)/([^/]+)/?"),
         Pattern.compile("https?://[^/]+@([^/]+)/([^/]+)/([^/]+)/?"),
         Pattern.compile("https?://([^/]+)/([^/]+)/([^/]+)/?"),
         Pattern.compile("git://([^/]+)/([^/]+)/([^/]+)/?"),
         Pattern.compile("ssh://git@([^/]+)/([^/]+)/([^/]+)/?")
->>>>>>> a996043e
     };
 
     /**
